--- conflicted
+++ resolved
@@ -28,15 +28,9 @@
     "@mozmeao/dnt-helper": "^1.0.0",
     "babel-loader": "^9.1.2",
     "clean-webpack-plugin": "^4.0.0",
-<<<<<<< HEAD
     "copy-webpack-plugin": "^12.0.2",
-    "css-loader": "^6.8.1",
-    "css-minimizer-webpack-plugin": "^5.0.1",
-=======
-    "copy-webpack-plugin": "^11.0.0",
     "css-loader": "^6.10.0",
     "css-minimizer-webpack-plugin": "^6.0.0",
->>>>>>> e628337d
     "mini-css-extract-plugin": "^2.7.6",
     "sass": "^1.63.5",
     "sass-loader": "^13.3.2",
