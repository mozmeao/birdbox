{
  "name": "birdbox",
  "version": "1.0.0",
  "description": "A system to create a quick-deploy, easily customisable, CMS-backed microsite service",
  "private": true,
  "scripts": {
    "start": "concurrently --kill-others \"python birdbox/manage.py runserver 0.0.0.0:8080\" \"npm run watch\"",
    "static": "webpack --config webpack.static.config.js --mode=production --bail",
    "prewatch": "npm run static",
    "watch": "webpack serve --mode=development",
    "prebuild": "npm run static",
    "build": "webpack --mode=production --bail"
  },
  "repository": {
    "type": "git",
    "url": "git+https://github.com/mozmeao/birdbox.git"
  },
  "author": "Mozilla",
  "license": "MPL-2.0",
  "bugs": {
    "url": "https://github.com/mozmeao/birdbox/issues"
  },
  "homepage": "https://github.com/mozmeao/birdbox#readme",
  "dependencies": {
    "@babel/core": "^7.23.2",
    "@babel/preset-env": "^7.23.2",
    "@mozilla-protocol/core": "^18.0.0",
    "@mozmeao/dnt-helper": "^1.0.0",
    "babel-loader": "^9.1.2",
    "clean-webpack-plugin": "^4.0.0",
    "copy-webpack-plugin": "^11.0.0",
    "css-loader": "^6.10.0",
    "css-minimizer-webpack-plugin": "^6.0.0",
    "mini-css-extract-plugin": "^2.7.6",
    "sass": "^1.63.5",
    "sass-loader": "^13.3.2",
<<<<<<< HEAD
    "style-loader": "^3.3.3",
    "terser-webpack-plugin": "^5.3.10",
=======
    "style-loader": "^3.3.4",
    "terser-webpack-plugin": "^5.3.9",
>>>>>>> 5691434a
    "webpack": "^5.87.0",
    "webpack-cli": "^5.1.4",
    "webpack-remove-empty-scripts": "^1.0.3"
  },
  "devDependencies": {
    "concurrently": "^8.2.0",
    "webpack-dev-server": "^4.15.1"
  },
  "browserslist": [
    "defaults",
    "IE 10"
  ]
}<|MERGE_RESOLUTION|>--- conflicted
+++ resolved
@@ -34,13 +34,8 @@
     "mini-css-extract-plugin": "^2.7.6",
     "sass": "^1.63.5",
     "sass-loader": "^13.3.2",
-<<<<<<< HEAD
-    "style-loader": "^3.3.3",
+    "style-loader": "^3.3.4",
     "terser-webpack-plugin": "^5.3.10",
-=======
-    "style-loader": "^3.3.4",
-    "terser-webpack-plugin": "^5.3.9",
->>>>>>> 5691434a
     "webpack": "^5.87.0",
     "webpack-cli": "^5.1.4",
     "webpack-remove-empty-scripts": "^1.0.3"
