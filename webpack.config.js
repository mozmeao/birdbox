/*
 * This Source Code Form is subject to the terms of the Mozilla Public
 * License, v. 2.0. If a copy of the MPL was not distributed with this
 * file, You can obtain one at https://mozilla.org/MPL/2.0/.
 */

"use strict";

const CssMinimizerPlugin = require("css-minimizer-webpack-plugin");
const MiniCssExtractPlugin = require("mini-css-extract-plugin");
const RemoveEmptyScriptsPlugin = require("webpack-remove-empty-scripts");
const TerserPlugin = require("terser-webpack-plugin");
const path = require("path");

module.exports = {
    entry: {
        // JS
        "protocol-base": "./src/js/protocol/base.js",
        "protocol-global": "./src/js/protocol/global.js",
        "newsletter-form": "./src/js/newsletter/newsletter-init.js", // not protocol JS (yet)

        // CSS
        // base/core
        "protocol-mozilla-theme": "./src/css/protocol/mozilla.scss",
        "protocol-firefox-theme": "./src/css/protocol/firefox.scss",

        // page/feature-specific CSS
        "birdbox-blog": "./src/css/blog.scss",

        // layouts
        "protocol-columns": "./src/css/protocol/layouts/columns.scss",

        // individual components
        "protocol-navigation-js": "./src/js/protocol/components/navigation.js",
        "protocol-footer-css": "./src/css/protocol/components/footer.scss",
        "protocol-footer-js": "./src/js/protocol/components/footer.js",
        "protocol-split": "./src/css/protocol/components/split.scss",
        "protocol-card": "./src/css/protocol/components/card.scss",
        "protocol-picto": "./src/css/protocol/components/picto.scss",
        "protocol-article": "./src/css/protocol/components/article.scss",
        "protocol-newsletter-form":
            "./src/css/protocol/components/newsletter.scss",
        "protocol-video": "./src/css/protocol/components/video.scss",
        "protocol-callout": "./src/css/protocol/components/callout.scss",

        // custom CSS
        "birdbox-navigation": "./src/css/navigation.scss",
        "birdbox-hero": "./src/css/hero.scss",
        "birdbox-captioned-image": "./src/css/captioned-image.scss",
<<<<<<< HEAD
=======
        "birdbox-contact-form": "./src/css/contact/contact-form.scss",

        // custom JS
        "futuremo-contact-form-js": "./src/js/contact/futuremo-contact-form.js",
>>>>>>> df422c2c
    },
    output: {
        filename: "js/[name].js",
        path: path.resolve(__dirname, "birdbox/birdbox/static/"),
        publicPath: "/static/",
    },
    optimization: {
        minimizer: [
            new TerserPlugin({
                terserOptions: { ie8: true },
            }),
            new CssMinimizerPlugin({}),
        ],
    },
    module: {
        rules: [
            {
                test: /\.js$/,
                include: path.resolve(__dirname, "src"),
                exclude: /node_modules/,
                use: {
                    loader: "babel-loader",
                    options: {
                        presets: [
                            [
                                "@babel/preset-env",
                                {
                                    targets: {
                                        ie: "10",
                                    },
                                },
                            ],
                        ],
                    },
                },
            },
            {
                test: /\.scss$/,
                include: path.resolve(__dirname, "src"),
                exclude: /node_modules/,
                use: [
                    MiniCssExtractPlugin.loader,
                    {
                        loader: "css-loader",
                        options: {
                            url: false,
                        },
                    },
                    "sass-loader",
                ],
            },
        ],
    },
    watchOptions: {
        aggregateTimeout: 600,
        ignored: "/node_modules/",
    },
    performance: {
        hints: "warning",
    },
    devServer: {
        port: 8000,
        open: false,
        hot: false,
        static: false,
        devMiddleware: {
            index: false, // specify to enable root proxy'ing
        },
        proxy: {
            context: () => true,
            target: "http://0.0.0.0:8080",
        },
        watchFiles: ["src/**/*.js", "src/**/*.scss", "birdbox/**/*.html"],
        client: {
            logging: "error",
            overlay: false,
        },
        setupExitSignals: true,
        onListening: () => {
            console.log(
                "[birdbox] Please wait for bundles to finish compiling."
            );
        },
    },
    plugins: [
        new RemoveEmptyScriptsPlugin(),
        new MiniCssExtractPlugin({
            filename: ({ chunk }) => `css/${chunk.name}.css`,
        }),
    ],
};<|MERGE_RESOLUTION|>--- conflicted
+++ resolved
@@ -47,13 +47,10 @@
         "birdbox-navigation": "./src/css/navigation.scss",
         "birdbox-hero": "./src/css/hero.scss",
         "birdbox-captioned-image": "./src/css/captioned-image.scss",
-<<<<<<< HEAD
-=======
         "birdbox-contact-form": "./src/css/contact/contact-form.scss",
 
         // custom JS
         "futuremo-contact-form-js": "./src/js/contact/futuremo-contact-form.js",
->>>>>>> df422c2c
     },
     output: {
         filename: "js/[name].js",
